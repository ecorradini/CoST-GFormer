"""Example usage of the CoST-GFormer package."""

from cost_gformer import (
    CoSTGFormer,
    DataModule,
    SpatioTemporalEmbedding,
    ExpandedGraph,
    DynamicGraphHandler,
    UnifiedSpatioTemporalAttention,
    LongTermMemory,
    Trainer,
)
import numpy as np
from cost_gformer.data import generate_synthetic_dataset


def main() -> None:
    """Run a minimal example with synthetic data."""
    dataset = generate_synthetic_dataset(num_nodes=4, num_snapshots=10, seed=0)
    data = DataModule(dataset, history=3, horizon=2)

    # Retrieve the first training example just to demonstrate usage
    history, future = data[0]

    # Build spatio-temporal embeddings for the historical window
    static_edges = dataset[0].edges
    dyn_dim = len(next(iter(dataset[0].dynamic_edge_feat.values())))
    stm = SpatioTemporalEmbedding(num_nodes=4, static_edges=static_edges, dynamic_dim=dyn_dim)
    embeddings = stm.encode_window(history)

    # Construct expanded spatio-temporal graph using the same window
    graph = ExpandedGraph(history, num_nodes=4)

    # Compute fused dynamic adjacency for the latest snapshot
    dyn_graph = DynamicGraphHandler(num_nodes=4, static_edges=static_edges)
    latest_embed = embeddings[-1]
    fused_adj = dyn_graph.update(latest_embed)

    # Build lightweight temporal memory from the historical embeddings
    ltm = LongTermMemory(num_nodes=4, embed_dim=embeddings.shape[-1])
    ltm.build(embeddings)

    model = CoSTGFormer(embedding=stm, num_nodes=4)

<<<<<<< HEAD
    trainer = Trainer(model=model, data=data, epochs=2)
=======
    trainer = Trainer(model=model, data=data, epochs=50)
>>>>>>> 2bfd4473
    trainer.fit()

    # Apply unified attention to the expanded embeddings as a demo
    usta = UnifiedSpatioTemporalAttention(embed_dim=embeddings.shape[-1])
    expanded_embeds = embeddings.reshape(-1, embeddings.shape[-1])
    attended = usta(expanded_embeds)

    # Predict travel time and crowding for the next snapshot
    next_edges = np.array(future[0].edges, dtype=np.int64)
    tt_pred, crowd_pred = model.forward(latest_embed, next_edges)

    print("Number of samples:", len(data))
    print("History length:", len(history))
    print("Future length:", len(future))
    print("Embeddings shape:", embeddings.shape)
    print("Model:", model)
    print("Expanded nodes:", graph.num_expanded_nodes)
    print("Edge index shape:", graph.edge_index().shape)
    print("Fused adjacency shape:", fused_adj.shape)
    sample_fused = ltm.fuse(0, latest_embed[0])
    print("LTM fused embedding shape:", sample_fused.shape)
    print("USTA output shape:", attended.shape)
    print("Travel time pred shape:", tt_pred.shape)
    print("Crowding pred shape:", crowd_pred.shape)


if __name__ == "__main__":  # pragma: no cover - manual invocation
    main()<|MERGE_RESOLUTION|>--- conflicted
+++ resolved
@@ -42,11 +42,8 @@
 
     model = CoSTGFormer(embedding=stm, num_nodes=4)
 
-<<<<<<< HEAD
     trainer = Trainer(model=model, data=data, epochs=2)
-=======
-    trainer = Trainer(model=model, data=data, epochs=50)
->>>>>>> 2bfd4473
+
     trainer.fit()
 
     # Apply unified attention to the expanded embeddings as a demo
