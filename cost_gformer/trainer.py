"""Simple training utilities for CoST-GFormer.

This module provides a lightweight trainer that optimises only the output
heads of the model using plain numpy. It is purely for demonstration and not
intended for large-scale use.
"""

from __future__ import annotations

from dataclasses import dataclass
from typing import List, Tuple

import numpy as np  # for dataset handling
import torch

from .data import DataModule, GraphSnapshot
from .embedding import SpatioTemporalEmbedding
from .model import CoSTGFormer


# ---------------------------------------------------------------------------
# Helper functions for manual backpropagation of the tiny MLPs
# ---------------------------------------------------------------------------

def _mlp_forward(mlp, x: torch.Tensor) -> Tuple[torch.Tensor, torch.Tensor]:
<<<<<<< HEAD
    hidden = torch.relu(x @ mlp.w1.to(x.device) + mlp.b1.to(x.device))
    out = hidden @ mlp.w2.to(x.device) + mlp.b2.to(x.device)
=======
    hidden = torch.relu(x @ torch.from_numpy(mlp.w1).to(x.device) + torch.from_numpy(mlp.b1).to(x.device))
    out = hidden @ torch.from_numpy(mlp.w2).to(x.device) + torch.from_numpy(mlp.b2).to(x.device)
>>>>>>> 1629d722
    return hidden, out


def _mlp_backward(
    mlp, x: torch.Tensor, hidden: torch.Tensor, grad_out: torch.Tensor
) -> Tuple[torch.Tensor, torch.Tensor, torch.Tensor, torch.Tensor]:
    grad_w2 = torch.outer(hidden, grad_out)
    grad_b2 = grad_out
<<<<<<< HEAD
    w2 = mlp.w2.to(x.device)
=======
    w2 = torch.from_numpy(mlp.w2).to(x.device)
>>>>>>> 1629d722
    grad_hidden = grad_out @ w2.T
    grad_hidden = torch.where(hidden <= 0.0, torch.zeros_like(grad_hidden), grad_hidden)
    grad_w1 = torch.outer(x, grad_hidden)
    grad_b1 = grad_hidden
    return grad_w1, grad_b1, grad_w2, grad_b2


def _update_mlp(mlp, grads, lr: float) -> None:
    gw1, gb1, gw2, gb2 = grads
<<<<<<< HEAD
    mlp.w1 -= lr * gw1.to(mlp.w1.device)
    mlp.b1 -= lr * gb1.to(mlp.b1.device)
    mlp.w2 -= lr * gw2.to(mlp.w2.device)
    mlp.b2 -= lr * gb2.to(mlp.b2.device)
=======
    mlp.w1 -= (lr * gw1.cpu().numpy())
    mlp.b1 -= (lr * gb1.cpu().numpy())
    mlp.w2 -= (lr * gw2.cpu().numpy())
    mlp.b2 -= (lr * gb2.cpu().numpy())
>>>>>>> 1629d722


# ---------------------------------------------------------------------------
# Target extraction
# ---------------------------------------------------------------------------

def _prepare_targets(
    snap: GraphSnapshot, num_classes: int, classification: bool
) -> Tuple[np.ndarray, np.ndarray, np.ndarray]:
    edges: List[Tuple[int, int]] = []
    tt: List[float] = []
    cr: List[int | float] = []
    for e in snap.edges:
        feat = snap.dynamic_edge_feat[e]
        edges.append(e)
        tt.append(float(feat[0]))
        if classification:
            label = int(feat[1] * num_classes)
            if label >= num_classes:
                label = num_classes - 1
            cr.append(label)
        else:
            cr.append(float(feat[1]))
    arr_edges = np.array(edges, dtype=np.int64)
    tt_tgt = np.array(tt, dtype=np.float32)
    cr_tgt = (
        np.array(cr, dtype=np.int64)
        if classification
        else np.array(cr, dtype=np.float32)
    )
    return arr_edges, tt_tgt, cr_tgt


# ---------------------------------------------------------------------------
@dataclass
class Trainer:
    """Very small trainer using SGD on the output heads."""

    model: CoSTGFormer
    data: DataModule
    lr: float = 0.01
    epochs: int = 5
    classification: bool = True
    device: str | torch.device = "cpu"

    def __post_init__(self) -> None:
        self.device = torch.device(self.device)
        n = len(self.data)
        split = int(n * 0.8)
        self.train_idx = list(range(0, split))
        self.val_idx = list(range(split, n))
        self.stm = self.model.embedding
        if self.stm is None:
            first = self.data.dataset[0]
            dyn_dim = len(next(iter(first.dynamic_edge_feat.values())))
            num_nodes = len({u for u, _ in first.edges} | {v for _, v in first.edges})
            self.stm = SpatioTemporalEmbedding(
                num_nodes=num_nodes,
                static_edges=first.edges,
                dynamic_dim=dyn_dim,
                device=self.device,
            )
            self.model.embedding = self.stm

    # --------------------------------------------------------------
    def _run_batch(
        self,
        history: List[GraphSnapshot],
        target_snap: GraphSnapshot,
        update: bool,
    ) -> Tuple[float, float, float, float, int]:
        embeddings = torch.from_numpy(self.stm.encode_window(history)).to(self.device)
        current = embeddings[-1]
        edges, tt_tgt, cr_tgt = _prepare_targets(
            target_snap, self.model.crowd_head.num_classes, self.classification
        )
        loss = 0.0
        preds_tt: List[float] = []
        preds_cr: List[int] = []
        n_edges = len(edges)
        for (u, v), tt, cr in zip(edges, tt_tgt, cr_tgt):
            x = torch.cat([current[u], current[v]])
            # Travel time regression
            h_tt, pred_tt = _mlp_forward(self.model.travel_head.mlp, x)
            pred_tt_val = float(pred_tt.squeeze().cpu())
            preds_tt.append(pred_tt_val)
            l_tt = (pred_tt_val - tt) ** 2
            grad_tt = 2.0 * (pred_tt_val - tt)
            if update:
                grads = _mlp_backward(
                    self.model.travel_head.mlp,
                    x,
                    h_tt,
                    torch.tensor([grad_tt], dtype=torch.float32, device=self.device),
                )
                _update_mlp(self.model.travel_head.mlp, grads, self.lr)
            # Crowding prediction
            h_cr, logits = _mlp_forward(self.model.crowd_head.mlp, x)
            if self.classification:
                logits = logits.squeeze()
                exp = torch.exp(logits - logits.max())
                probs = exp / exp.sum()
                l_cr = -float(torch.log(probs[int(cr)]))
                grad_logits = probs
                grad_logits[int(cr)] -= 1.0
                preds_cr.append(int(torch.argmax(logits).cpu()))
            else:
                pred = float(logits.squeeze().cpu())
                l_cr = (pred - cr) ** 2
                grad_logits = 2.0 * (pred - cr)
            if update:
                grads = _mlp_backward(
                    self.model.crowd_head.mlp, x, h_cr, grad_logits
                )
                _update_mlp(self.model.crowd_head.mlp, grads, self.lr)
            loss += l_tt + l_cr

        if preds_tt:
            diff = torch.tensor(preds_tt, dtype=torch.float32) - torch.from_numpy(tt_tgt)
            mae_tt = float(diff.abs().mean())
            rmse_tt = float(torch.sqrt((diff ** 2).mean()))
        else:
            mae_tt = 0.0
            rmse_tt = 0.0
        acc_cr = 0.0
        if self.classification and preds_cr:
            acc_cr = float((torch.tensor(preds_cr) == torch.from_numpy(cr_tgt)).float().mean())
        return float(loss / n_edges), mae_tt, rmse_tt, acc_cr, n_edges

    # --------------------------------------------------------------
    def train_epoch(self) -> Tuple[float, float, float, float]:
        total = 0.0
        tt_mae = 0.0
        tt_rmse = 0.0
        cr_acc = 0.0
        n_samples = 0
        for idx in self.train_idx:
            hist, fut = self.data[idx]
            loss, mae, rmse, acc, n = self._run_batch(hist, fut[0], update=True)
            total += loss
            tt_mae += mae * n
            tt_rmse += rmse * n
            cr_acc += acc * n
            n_samples += n
        if n_samples == 0:
            return 0.0, 0.0, 0.0, 0.0
        return (
            total / len(self.train_idx),
            tt_mae / n_samples,
            tt_rmse / n_samples,
            cr_acc / n_samples,
        )

    def val_epoch(self) -> Tuple[float, float, float, float]:
        if not self.val_idx:
            return 0.0, 0.0, 0.0, 0.0
        total = 0.0
        tt_mae = 0.0
        tt_rmse = 0.0
        cr_acc = 0.0
        n_samples = 0
        for idx in self.val_idx:
            hist, fut = self.data[idx]
            loss, mae, rmse, acc, n = self._run_batch(hist, fut[0], update=False)
            total += loss
            tt_mae += mae * n
            tt_rmse += rmse * n
            cr_acc += acc * n
            n_samples += n
        if n_samples == 0:
            return 0.0, 0.0, 0.0, 0.0
        return (
            total / len(self.val_idx),
            tt_mae / n_samples,
            tt_rmse / n_samples,
            cr_acc / n_samples,
        )

    def fit(self) -> None:
        for epoch in range(1, self.epochs + 1):
            t_loss, t_mae, t_rmse, t_acc = self.train_epoch()
            v_loss, v_mae, v_rmse, v_acc = self.val_epoch()
            print(
                "Epoch %02d - train loss: %.4f mae: %.4f rmse: %.4f acc: %.4f - val loss: %.4f mae: %.4f rmse: %.4f acc: %.4f"
                % (
                    epoch,
                    t_loss,
                    t_mae,
                    t_rmse,
                    t_acc,
                    v_loss,
                    v_mae,
                    v_rmse,
                    v_acc,
                )
            )


__all__ = ["Trainer"]<|MERGE_RESOLUTION|>--- conflicted
+++ resolved
@@ -23,13 +23,9 @@
 # ---------------------------------------------------------------------------
 
 def _mlp_forward(mlp, x: torch.Tensor) -> Tuple[torch.Tensor, torch.Tensor]:
-<<<<<<< HEAD
     hidden = torch.relu(x @ mlp.w1.to(x.device) + mlp.b1.to(x.device))
     out = hidden @ mlp.w2.to(x.device) + mlp.b2.to(x.device)
-=======
-    hidden = torch.relu(x @ torch.from_numpy(mlp.w1).to(x.device) + torch.from_numpy(mlp.b1).to(x.device))
-    out = hidden @ torch.from_numpy(mlp.w2).to(x.device) + torch.from_numpy(mlp.b2).to(x.device)
->>>>>>> 1629d722
+
     return hidden, out
 
 
@@ -38,11 +34,7 @@
 ) -> Tuple[torch.Tensor, torch.Tensor, torch.Tensor, torch.Tensor]:
     grad_w2 = torch.outer(hidden, grad_out)
     grad_b2 = grad_out
-<<<<<<< HEAD
     w2 = mlp.w2.to(x.device)
-=======
-    w2 = torch.from_numpy(mlp.w2).to(x.device)
->>>>>>> 1629d722
     grad_hidden = grad_out @ w2.T
     grad_hidden = torch.where(hidden <= 0.0, torch.zeros_like(grad_hidden), grad_hidden)
     grad_w1 = torch.outer(x, grad_hidden)
@@ -52,17 +44,10 @@
 
 def _update_mlp(mlp, grads, lr: float) -> None:
     gw1, gb1, gw2, gb2 = grads
-<<<<<<< HEAD
     mlp.w1 -= lr * gw1.to(mlp.w1.device)
     mlp.b1 -= lr * gb1.to(mlp.b1.device)
     mlp.w2 -= lr * gw2.to(mlp.w2.device)
     mlp.b2 -= lr * gb2.to(mlp.b2.device)
-=======
-    mlp.w1 -= (lr * gw1.cpu().numpy())
-    mlp.b1 -= (lr * gb1.cpu().numpy())
-    mlp.w2 -= (lr * gw2.cpu().numpy())
-    mlp.b2 -= (lr * gb2.cpu().numpy())
->>>>>>> 1629d722
 
 
 # ---------------------------------------------------------------------------
